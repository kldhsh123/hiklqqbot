import json
import logging
import os
import time
from typing import Dict, List, Set, Optional
from datetime import datetime

class StatsManager:
    """
    统计管理器：记录和管理机器人的统计数据
    包括群组、用户、消息等信息
    """
    _instance = None
    
    def __new__(cls, *args, **kwargs):
        if cls._instance is None:
            cls._instance = super(StatsManager, cls).__new__(cls)
            cls._instance.initialized = False
        return cls._instance
    
    def __init__(self, data_dir: str = "data"):
        if self.initialized:
            return
            
        self.logger = logging.getLogger("stats_manager")
        self.data_dir = data_dir
        os.makedirs(data_dir, exist_ok=True)
        
        self.groups_file = os.path.join(data_dir, "groups.json")
        self.users_file = os.path.join(data_dir, "users.json")
        self.stats_file = os.path.join(data_dir, "usage_stats.json")
        
        # 数据结构
        self.groups = {}  # {group_id: {"join_time": time, "members": [user_ids], ...}}
        self.users = {}   # {user_id: {"first_seen": time, ...}}
        self.usage_stats = {
            "commands": {},  # {command_name: count}
            "groups": {},    # {group_id: message_count}
            "users": {},     # {user_id: message_count}
            "total_messages": 0
        }
        
        # 加载数据
        self._load_data()
        
        # 同步用户和群组数据
        self._sync_group_user_data()
        
        self.initialized = True
        
    def _load_data(self):
        """从文件加载数据"""
        try:
            if os.path.exists(self.groups_file):
                with open(self.groups_file, "r", encoding="utf-8") as f:
                    self.groups = json.load(f)
            
            if os.path.exists(self.users_file):
                with open(self.users_file, "r", encoding="utf-8") as f:
                    self.users = json.load(f)
                    
            if os.path.exists(self.stats_file):
                with open(self.stats_file, "r", encoding="utf-8") as f:
                    self.usage_stats = json.load(f)
        except Exception as e:
            self.logger.error(f"加载统计数据失败: {e}")
    
    def _save_data(self):
        """保存数据到文件"""
        try:
            with open(self.groups_file, "w", encoding="utf-8") as f:
                json.dump(self.groups, f, ensure_ascii=False, indent=2)
            
            with open(self.users_file, "w", encoding="utf-8") as f:
                json.dump(self.users, f, ensure_ascii=False, indent=2)
                
            with open(self.stats_file, "w", encoding="utf-8") as f:
                json.dump(self.usage_stats, f, ensure_ascii=False, indent=2)
        except Exception as e:
            self.logger.error(f"保存统计数据失败: {e}")
    
    def _sync_group_user_data(self):
        """同步群组成员和用户群组列表数据"""
        self.logger.info("开始同步群组和用户数据...")
        changes_made = False
        
        # 遍历所有群组
        for group_id, group_info in self.groups.items():
            members = group_info.get("members", [])
            
            # 遍历每个群组的成员
            for member_id in members:
                if member_id in self.users:
                    # 确保用户有groups字段
                    if "groups" not in self.users[member_id]:
                        self.users[member_id]["groups"] = []
                    
                    # 将群组添加到用户的groups列表（如果不存在）
                    if group_id not in self.users[member_id]["groups"]:
                        self.users[member_id]["groups"].append(group_id)
                        self.logger.debug(f"将群组 {group_id} 添加到用户 {member_id} 的群组列表")
                        changes_made = True
        
        # 遍历所有用户
        for user_id, user_info in self.users.items():
            user_groups = user_info.get("groups", [])
            
            # 确保所有用户都有groups字段
            if "groups" not in user_info:
                user_info["groups"] = []
                changes_made = True
            
            # 遍历用户的每个群组
            for group_id in list(user_groups):  # 使用列表副本，因为可能会在循环中修改
                # 检查群组是否存在
                if group_id not in self.groups:
                    # 如果群组不存在，从用户的groups列表中移除
                    user_info["groups"].remove(group_id)
                    self.logger.debug(f"从用户 {user_id} 的群组列表中移除不存在的群组 {group_id}")
                    changes_made = True
                    continue
                
                # 检查用户是否在群组的成员列表中
                if user_id not in self.groups[group_id].get("members", []):
                    # 如果用户不在群组的成员列表中，将其添加
                    if "members" not in self.groups[group_id]:
                        self.groups[group_id]["members"] = []
                    self.groups[group_id]["members"].append(user_id)
                    self.logger.debug(f"将用户 {user_id} 添加到群组 {group_id} 的成员列表")
                    changes_made = True
        
        if changes_made:
            self.logger.info("数据同步完成，发现并修复了不一致")
            self._save_data()
        else:
            self.logger.info("数据同步完成，未发现不一致")
    
    # 群组相关方法
    def add_group(self, group_openid: str, name: str = None, op_member_openid: str = None):
        """添加或更新群组信息"""
        current_time = time.time()
        
        if group_openid not in self.groups:
            self.groups[group_openid] = {
                "join_time": current_time,
                "members": [],
                "last_active": current_time,
                "added_by": op_member_openid
            }
            self.logger.info(f"添加新群组: {group_openid}")
        else:
            self.groups[group_openid]["last_active"] = current_time
        
        self._save_data()
        return self.groups[group_openid]
    
    def remove_group(self, group_openid: str):
        """移除群组"""
        if group_openid in self.groups:
            del self.groups[group_openid]
            self.logger.info(f"移除群组: {group_openid}")
            self._save_data()
            return True
        return False
    
    def get_group(self, group_openid: str) -> Optional[dict]:
        """获取群组信息"""
        return self.groups.get(group_openid)
    
    def get_all_groups(self) -> Dict[str, dict]:
        """获取所有群组信息"""
        return self.groups
    
    def add_user_to_group(self, group_openid: str, user_openid: str):
        """将用户添加到群组成员列表"""
        if group_openid in self.groups:
            if user_openid not in self.groups[group_openid]["members"]:
                self.groups[group_openid]["members"].append(user_openid)
                self.logger.debug(f"将用户 {user_openid} 添加到群组 {group_openid}")
                
                # 同时更新用户的群组列表
                if user_openid in self.users:
                    if "groups" not in self.users[user_openid]:
                        self.users[user_openid]["groups"] = []
                    if group_openid not in self.users[user_openid]["groups"]:
                        self.users[user_openid]["groups"].append(group_openid)
                        self.logger.debug(f"将群组 {group_openid} 添加到用户 {user_openid} 的群组列表")
                
                self._save_data()
                return True
        return False
    
    def remove_user_from_group(self, group_openid: str, user_openid: str):
        """从群组成员列表中移除用户"""
        if group_openid in self.groups and user_openid in self.groups[group_openid]["members"]:
            self.groups[group_openid]["members"].remove(user_openid)
            self.logger.debug(f"从群组 {group_openid} 移除用户 {user_openid}")
            
            # 同时从用户的群组列表中移除该群组
            if user_openid in self.users and "groups" in self.users[user_openid]:
                if group_openid in self.users[user_openid]["groups"]:
                    self.users[user_openid]["groups"].remove(group_openid)
                    self.logger.debug(f"从用户 {user_openid} 的群组列表中移除群组 {group_openid}")
            
            self._save_data()
            return True
        return False
    
    def get_group_members(self, group_openid: str) -> List[str]:
        """获取群组所有成员ID"""
        if group_openid in self.groups:
            return self.groups[group_openid]["members"]
        return []
    
    # 用户相关方法
    def add_user(self, user_openid: str, name: str = None, avatar: str = None):
        """添加或更新用户信息"""
        current_time = time.time()
        
        if user_openid not in self.users:
            self.users[user_openid] = {
<<<<<<< HEAD
                "name": name or "用户",
                "avatar": avatar,
=======
>>>>>>> ac937103
                "first_seen": current_time,
                "last_active": current_time,
                "groups": []
            }
            self.logger.info(f"添加新用户: {user_openid}")
        else:
            self.users[user_openid]["last_active"] = current_time
            if avatar:
                self.users[user_openid]["avatar"] = avatar
            # 确保用户有groups字段
            if "groups" not in self.users[user_openid]:
                self.users[user_openid]["groups"] = []
        
        self._save_data()
        return self.users[user_openid]
    
    def get_user(self, user_openid: str) -> Optional[dict]:
        """获取用户信息"""
        return self.users.get(user_openid)
    
    def get_all_users(self) -> Dict[str, dict]:
        """获取所有用户信息"""
        return self.users
    
    def update_user_avatar(self, user_openid: str, avatar_url: str):
        """更新用户头像"""
        if user_openid in self.users:
            self.users[user_openid]["avatar"] = avatar_url
            self._save_data()
            return True
        return False
    
    # 统计相关方法
    def log_command(self, command: str, user_openid: str = None, group_openid: str = None):
        """记录命令使用"""
        # 更新命令计数
        if command not in self.usage_stats["commands"]:
            self.usage_stats["commands"][command] = 0
        self.usage_stats["commands"][command] += 1
        
        # 更新用户和群组活跃度
        if user_openid:
            if user_openid not in self.usage_stats["users"]:
                self.usage_stats["users"][user_openid] = 0
            self.usage_stats["users"][user_openid] += 1
            
        if group_openid:
            if group_openid not in self.usage_stats["groups"]:
                self.usage_stats["groups"][group_openid] = 0
            self.usage_stats["groups"][group_openid] += 1
        
        self.usage_stats["total_messages"] += 1
        self._save_data()
    
    def get_command_stats(self) -> Dict[str, int]:
        """获取命令使用统计"""
        return self.usage_stats["commands"]
    
    def get_most_active_groups(self, limit: int = 10) -> List[tuple]:
        """获取最活跃的群组"""
        groups = [(gid, count) for gid, count in self.usage_stats["groups"].items()]
        return sorted(groups, key=lambda x: x[1], reverse=True)[:limit]
    
    def get_most_active_users(self, limit: int = 10) -> List[tuple]:
        """获取最活跃的用户"""
        users = [(uid, count) for uid, count in self.usage_stats["users"].items()]
        return sorted(users, key=lambda x: x[1], reverse=True)[:limit]
    
    # 事件响应方法
    def handle_group_add_robot(self, group_openid: str, op_member_openid: str, timestamp: int):
        """处理机器人加入群聊事件"""
        self.add_group(group_openid, op_member_openid=op_member_openid)
        if op_member_openid:
            self.add_user(op_member_openid)
            self.add_user_to_group(group_openid, op_member_openid)
        return True
    
    def handle_group_del_robot(self, group_openid: str, op_member_openid: str, timestamp: int):
        """处理机器人退出群聊事件"""
        # 获取群组成员，然后再移除群组
        members = self.get_group_members(group_openid).copy() if group_openid in self.groups else []
        
        # 从所有群成员的群组列表中移除该群组
        for member_id in members:
            if member_id in self.users and "groups" in self.users[member_id]:
                if group_openid in self.users[member_id]["groups"]:
                    self.users[member_id]["groups"].remove(group_openid)
                    self.logger.debug(f"从用户 {member_id} 的群组列表中移除群组 {group_openid}")
        
        # 移除群组
        if group_openid in self.groups:
            del self.groups[group_openid]
            self.logger.info(f"移除群组: {group_openid}")
            self._save_data()
            return True
        return False
    
    def handle_friend_add(self, user_openid: str, timestamp: int):
        """处理用户添加机器人事件"""
        self.add_user(user_openid)
        return True
    
    def handle_friend_del(self, user_openid: str, timestamp: int):
        """处理用户删除机器人事件"""
        if user_openid in self.users:
            # 不完全删除用户数据，只标记状态
            self.users[user_openid]["is_friend"] = False
            self._save_data()
            return True
        return False

# 创建全局实例
stats_manager = StatsManager() <|MERGE_RESOLUTION|>--- conflicted
+++ resolved
@@ -219,11 +219,6 @@
         
         if user_openid not in self.users:
             self.users[user_openid] = {
-<<<<<<< HEAD
-                "name": name or "用户",
-                "avatar": avatar,
-=======
->>>>>>> ac937103
                 "first_seen": current_time,
                 "last_active": current_time,
                 "groups": []
